Name: elm-package
Version: 0.18

Synopsis:
    Package manager for Elm libraries
Description:
    elm-package is a package manager that lets you install, update, and
    publish Elm libraries.

Homepage:
    http://github.com/elm-lang/elm-package

License: BSD3
License-file: LICENSE

Author:     Evan Czaplicki
Maintainer: info@elm-lang.org
Copyright:  Copyright: (c) 2013-2014 Evan Czaplicki

Category: Language

Build-type: Simple
Cabal-version: >=1.9

source-repository head
    type:     git
    location: git://github.com/elm-lang/elm-package.git

Library
    ghc-options:
        -threaded -O2 -W

    Hs-Source-Dirs:
        src

    exposed-modules:
        Elm.Package.Constraint,
        Elm.Package.Description,
        Elm.Package.Initialize,
        Elm.Package.Paths,
        Elm.Package.Solution,
        GitHub

    other-modules:
        Catalog,
        CommandLine.Helpers,
        Diff.Magnitude,
        Install,
        Install.Fetch,
        Install.Plan,
        Install.Solver,
        Manager,
        Paths_elm_package,
        Reporting.Error,
        Store,
        Utils.Http

    Build-depends:
        aeson >= 0.11,
        aeson-pretty,
        ansi-wl-pprint >= 0.6.7.3,
        base >=4.2 && <5,
        binary >= 0.7 && < 0.8,
        containers >= 0.3 && < 0.6,
        bytestring >= 0.9 && < 0.11,
        directory >= 1.0 && < 2.0,
        edit-distance,
        elm-compiler == 0.18,
        filepath >= 1 && < 2.0,
<<<<<<< HEAD
        HTTP >= 4000.2.5 && < 4000.3,
        http-client >= 0.5 && < 0.6,
=======
        HTTP >= 4000.2.5 && < 4000.4,
        http-client >= 0.4.15 && < 0.5,
>>>>>>> 72c69fcd
        http-client-tls >= 0.2 && < 0.3,
        http-types >= 0.7 && < 0.9,
        mtl >= 2.2.1 && < 3,
        network >= 2.4 && < 2.7,
        parallel-io,
        text,
        time,
        unordered-containers,
        vector >= 0.10 && < 0.12,
        zip-archive


Executable elm-package
    ghc-options:
        -threaded -O2 -W

    Hs-Source-Dirs:
        src

    Main-is:
        Main.hs

    other-modules:
        Bump,
        Catalog,
        CommandLine.Arguments,
        CommandLine.Helpers,
        Diff,
        Diff.Compare,
        Diff.Display,
        Diff.Magnitude,
        Docs,
        Elm.Package.Constraint,
        Elm.Package.Description,
        Elm.Package.Initialize,
        Elm.Package.Paths,
        Elm.Package.Solution,
        GitHub,
        Install,
        Install.Fetch,
        Install.Plan,
        Install.Solver,
        Manager,
        Publish,
        Reporting.Error,
        Store,
        Utils.Http,
        Utils.Paths,
        Paths_elm_package

    Build-depends:
        aeson >= 0.11,
        aeson-pretty,
        ansi-wl-pprint >= 0.6 && < 0.7,
        base >=4.2 && <5,
        binary >= 0.7 && < 0.8,
        bytestring >= 0.9 && < 0.11,
        containers >= 0.3 && < 0.6,
        directory >= 1.0 && < 2.0,
        edit-distance,
        elm-compiler == 0.18,
        filepath >= 1 && < 2.0,
        HTTP >= 4000.2.5 && < 4000.4,
        http-client >= 0.3 && < 0.5,
        http-client-tls >= 0.2 && < 0.3,
        http-types >= 0.7 && < 0.9,
        mtl >= 2 && < 3,
        network >= 2.4 && < 2.7,
        optparse-applicative >= 0.11 && < 0.14,
        parallel-io,
        pretty,
        text,
        time,
        unordered-containers,
        vector >= 0.10 && < 0.12,
        zip-archive<|MERGE_RESOLUTION|>--- conflicted
+++ resolved
@@ -67,13 +67,8 @@
         edit-distance,
         elm-compiler == 0.18,
         filepath >= 1 && < 2.0,
-<<<<<<< HEAD
-        HTTP >= 4000.2.5 && < 4000.3,
+        HTTP >= 4000.2.5 && < 4000.4,
         http-client >= 0.5 && < 0.6,
-=======
-        HTTP >= 4000.2.5 && < 4000.4,
-        http-client >= 0.4.15 && < 0.5,
->>>>>>> 72c69fcd
         http-client-tls >= 0.2 && < 0.3,
         http-types >= 0.7 && < 0.9,
         mtl >= 2.2.1 && < 3,
