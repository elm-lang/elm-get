{-# LANGUAGE FlexibleContexts #-}
{-# LANGUAGE DeriveGeneric #-}
module Utils.ResolveDeps where

import Control.Monad.Error
import Control.Monad.State
import Control.Monad.Reader
import Data.Aeson (decode, FromJSON, ToJSON, encode)
import Data.Functor ((<$>))
import Data.List (foldl')
import Data.Map (Map)
import GHC.Generics (Generic)
import Network.HTTP.Client (responseBody, httpLbs)
import System.FilePath ((</>))
import qualified Data.ByteString.Lazy as BS
import qualified Data.Map as M
import qualified System.Directory as Dir

import qualified Elm.Internal.Constraint as C
import qualified Elm.Internal.Dependencies as D
import qualified Elm.Internal.Name as N
import qualified Elm.Internal.Assets as A
import qualified Elm.Internal.Version as V
import qualified Get.Registry as Reg
import qualified Utils.Http as Http
import qualified Utils.Cache as Cache

-- | Try to read a JSON-encoded value from a file
decodeFromFile :: (MonadIO m, FromJSON a) => FilePath -> m (Maybe a)
decodeFromFile fullPath =
  do fileExists <- liftIO $ Dir.doesFileExist fullPath
     case fileExists of
       False -> return Nothing
       True ->
         do fileContents <- liftIO $ BS.readFile fullPath
            case decode fileContents of
              Nothing ->
                do liftIO $ putStrLn $ "Cache contents at " ++ fullPath ++ " are malformed"
                   return Nothing
              result@Just{} -> return result

-- | Try to write a value to a file in particular directory, encoding it to JSON
encodeToFile :: ToJSON a => a -> FilePath -> FilePath -> IO ()
encodeToFile value dir fileName =
  do Dir.createDirectoryIfMissing True dir
     BS.writeFile (dir </> fileName) (encode value)

-- | A wrapper around Utils.Cache.cacheComputation to simplify implementing
--   caching for downloaded packages metadata
cacheWrapper :: (FromJSON a, ToJSON a, MonadIO m) => m a -> FilePath -> FilePath -> m a
cacheWrapper uncached dir fileName =
  let readSomething =
        do let fullPath = dir </> fileName
           decodeFromFile fullPath
      writeSomething x = encodeToFile x dir fileName
  in Cache.cacheComputation
     uncached
     (liftIO $ readSomething)
     (\x -> liftIO $ writeSomething x)

-- | Try to read a JSON-encoded value from an URL. Throws an error in case of parse error
decodeFromUrl :: FromJSON a => String -> ErrorT String IO a
decodeFromUrl url =
  do result <- Http.send url $ \request manager ->
       fmap (decode . responseBody) $ httpLbs request manager
     case result of
       Just v -> return v
       Nothing -> throwError $ "Can't read value from " ++ url

-- | Library description as used in library.elm-lang.org/libraries.json
data LibraryInfo = LibraryInfo
    { name :: String
    , summary :: String
    , versions :: [V.Version]
    } deriving (Show, Generic)

instance FromJSON LibraryInfo
instance ToJSON LibraryInfo

type LibraryDB = Map String LibraryInfo
type Constraints = [(N.Name, C.Constraint)]

buildMap :: Ord k => (v -> k) -> [v] -> Map k v
buildMap key values = foldl' (\map v -> M.insert (key v) v map) M.empty values

-- | For every minor version remove all patch versions but last
onlyLastPatches :: LibraryInfo -> LibraryInfo
onlyLastPatches info = info { versions = process $ versions info }
  where
    process ls =
      let insert v@(V.V parts _) = M.insertWith (++) (take 2 parts) [v]
          allByMinor = foldr insert M.empty ls
      in map maximum $ M.elems allByMinor

-- | Read information about libraries, probably from local cache
readLibraries :: ErrorT String IO LibraryDB
readLibraries =
  let dir = A.packagesDirectory </> "_elm_get_cache"
      fileName = "libraries.json"
      downloadAction = decodeFromUrl $ Reg.domain ++ "/libraries.json"
  in
  do ls <- cacheWrapper downloadAction dir fileName
     return $ buildMap name $ map onlyLastPatches ls

readDependencies :: String -> V.Version -> ErrorT String IO Constraints
readDependencies name version =
  let fullUrl = concat [ Reg.domain , "/catalog/"
                       , name
                       , "/", show version
                       , "/", A.dependencyFile
                       ]
      dir = A.packagesDirectory </> "_elm_get_cache" </> name
      fileName = show version ++ ".json"
      downloadAction = decodeFromUrl fullUrl
  in D.dependencies <$> cacheWrapper downloadAction dir fileName

data SolverState = SolverState
    { ssLibrariesMap :: Map (N.Name, V.Version) Constraints
    , ssPinnedVersions :: Map N.Name V.Version
    }

{-| Configuration of solver, which stays constant for every launch.

Constists of:
* information about all available libraries and their versions
* function to read dependencies and their constraints for particular
  version of particular library
-}
data SolverEnv = SolverEnv
    { libraryDb :: LibraryDB
    , readDepsFunction :: String -> V.Version -> ErrorT String IO Constraints
    }

type SolverContext =
  ReaderT SolverEnv    -- information about libraries, deps-fetching function
  (StateT SolverState  -- solver current state, also RAM-cached dependencies info
   (ErrorT String IO)) -- underlying effects for IO and errors

tryAny :: MonadState s m => (s -> s) -> [m Bool] -> m Bool
tryAny restore solutions =
  foldM processOne False solutions
    where processOne False action =
            do modify restore
               action
          processOne True _ = return True

tryAll :: MonadState s m => [m Bool] -> m Bool
tryAll solutions =
  foldM processOne True solutions
    where processOne True action = action
          processOne False _ = return False

restorePinned :: Map N.Name V.Version -> (SolverState -> SolverState)
restorePinned pinned s = s { ssPinnedVersions = pinned }

-- | Change all occurrences of first element to second in a list
replace :: Eq a => a -> a -> [a] -> [a]
replace c1 c2 = map (\x -> if x == c1 then c2 else x)

resolvableName :: N.Name -> String
resolvableName = replace '/' '-' . show

getConstraints :: N.Name -> V.Version -> SolverContext Constraints
getConstraints name version =
  do libsMap <- gets ssLibrariesMap
     case M.lookup (name, version) libsMap of
       Just deps -> return deps
       Nothing ->
         do readDeps <- asks readDepsFunction
            deps <- lift . lift $ readDeps (resolvableName name) version
            modify (\s -> s { ssLibrariesMap = M.insert (name, version) deps libsMap })
            return deps

tryFromJust :: MonadError String m => String -> Maybe a -> m a
tryFromJust msg value = case value of
  Just x -> return x
  Nothing -> throwError msg

solveConstraintsByName :: N.Name -> C.Constraint -> SolverContext Bool
solveConstraintsByName name constr =
  do pinnedVersions <- gets ssPinnedVersions
     case M.lookup name pinnedVersions of
       Just currV -> return (C.satisfyConstraint constr currV)
       Nothing ->
         do maybeVersions <- asks (fmap versions . M.lookup (show name) . libraryDb)
            let msg = "Haven't found versions of " ++ show name ++ ", halting"
            versions <- tryFromJust msg maybeVersions
            let restore = restorePinned pinnedVersions
                tryOne version =
                  do deps <- getConstraints name version
                     solveConstraintsByDeps name version deps
            tryAny restore $ map tryOne $ filter (C.satisfyConstraint constr) versions

solveConstraintsByDeps :: N.Name -> V.Version -> Constraints -> SolverContext Bool
solveConstraintsByDeps name version constrs =
  do pinned <- fmap (M.insert name version) $ gets ssPinnedVersions
     let tryOne (name, constr) = solveConstraintsByName name constr
     modify (restorePinned pinned)
     tryAll $ map tryOne constrs

solveConstraints :: D.Deps -> ErrorT String IO [(N.Name, V.Version)]
solveConstraints deps =
  do libraryDb <- readLibraries
     let name = D.name deps
         version = D.version deps
         constraints = D.dependencies deps
         unreader = runReaderT (solveConstraintsByDeps name version constraints) $
                    SolverEnv libraryDb readDependencies
         initialState = SolverState M.empty M.empty
     (solved, state) <- runStateT unreader initialState
     case solved of
       False -> throwError "Failed to satisfy all the constraints :-("
       True ->
         let result = M.delete (D.name deps) $ ssPinnedVersions state
<<<<<<< HEAD
         in return (M.toList result)
=======
         in return (M.toList result)

getDependenciesPure :: Map (String, V.Version) Constraints -> String -> V.Version
                    -> ErrorT String IO Constraints
getDependenciesPure env name version =
  case M.lookup (name, version) env of
    Just result -> return result
    Nothing -> throwError $ "Haven't found dependencies for " ++ name ++ " (" ++ show version ++ ")"
>>>>>>> 0ab6c769
<|MERGE_RESOLUTION|>--- conflicted
+++ resolved
@@ -212,15 +212,4 @@
        False -> throwError "Failed to satisfy all the constraints :-("
        True ->
          let result = M.delete (D.name deps) $ ssPinnedVersions state
-<<<<<<< HEAD
-         in return (M.toList result)
-=======
-         in return (M.toList result)
-
-getDependenciesPure :: Map (String, V.Version) Constraints -> String -> V.Version
-                    -> ErrorT String IO Constraints
-getDependenciesPure env name version =
-  case M.lookup (name, version) env of
-    Just result -> return result
-    Nothing -> throwError $ "Haven't found dependencies for " ++ name ++ " (" ++ show version ++ ")"
->>>>>>> 0ab6c769
+         in return (M.toList result)